--- conflicted
+++ resolved
@@ -9,9 +9,5 @@
   "integration_type": "device",
   "iot_class": "calculated",
   "issue_tracker": "https://github.com/andrew-codechimp/ha-battery-notes/issues",
-<<<<<<< HEAD
-  "version": "1.1.0"
-=======
   "version": "1.1.1"
->>>>>>> 4ef936df
 }