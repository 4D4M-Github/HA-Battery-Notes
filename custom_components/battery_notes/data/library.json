--- conflicted
+++ resolved
@@ -7,12 +7,6 @@
             "battery_type": "CR123"
         },
         {
-<<<<<<< HEAD
-            "manufacturer": "GiEX",
-            "model": "Water irrigation valve (QT06_2)",
-            "battery_type": "AA",
-            "battery_quantity": 4
-=======
             "manufacturer": "DIYRuZ",
             "model": "[Flower sensor](http://modkam.ru/?p=1700) (DIYRuZ_Flower)",
             "battery_type": "AAA",
@@ -23,12 +17,18 @@
             "model": "4 in 1 multi sensor (ZB003-X)",
             "battery_type": "CR123A",
             "battery_quantity": 2
-        },        
+        },      
+        {
+
+            "manufacturer": "GiEX",
+            "model": "Water irrigation valve (QT06_2)",
+            "battery_type": "AA",
+            "battery_quantity": 4
+        },      
         {
             "manufacturer": "HEIMAN",
             "model": "Smart carbon monoxide sensor (HS1CA-E)",
             "battery_type": "CR123A"
->>>>>>> 90506b73
         },        
         {
             "manufacturer": "OSRAM",
@@ -76,26 +76,19 @@
             "manufacturer": "Sonoff",
             "model": "Temperature and humidity sensor (SNZB-02)",
             "battery_type": "CR2430"
-        },        
-        {
-            "manufacturer": "TT Lock",
-            "model": "SN511-180MS_PV53",
-            "battery_type": "AA",
-            "battery_quantity": 4
-        },        
-        {
-            "manufacturer": "TuYa",
-            "model": "Temperature & humidity sensor (WSD500A)",
-            "battery_type": "AAA",
-            "battery_quantity": 2
-        },
-        {
-<<<<<<< HEAD
+        },     
+        {
             "manufacturer": "Sure Petcare",
             "model": "Pet flap",
             "battery_type": "C",
             "battery_quantity": 4
-        },
+        },     
+        {
+            "manufacturer": "SwitchBot",
+            "model": "W340001X",
+            "battery_type": "AAA",
+            "battery_quantity": 2
+        },      
         {
             "manufacturer": "Tado",
             "model": "RU01",
@@ -107,12 +100,27 @@
             "model": "VA02",
             "battery_type": "AA",
             "battery_quantity": 2
-        },
-        {
-            "manufacturer": "Tuya",
-=======
+        },      
+        {
+            "manufacturer": "TT Lock",
+            "model": "SN511-180MS_PV53",
+            "battery_type": "AA",
+            "battery_quantity": 4
+        },     
+        {
             "manufacturer": "TuYa",
->>>>>>> 90506b73
+            "model": "Soil sensor (TS0601_soil)",
+            "battery_type": "AA",
+            "battery_quantity": 2
+        },
+        {
+            "manufacturer": "TuYa",
+            "model": "Temperature & humidity sensor (WSD500A)",
+            "battery_type": "AAA",
+            "battery_quantity": 2
+        },
+        {
+            "manufacturer": "TuYa",
             "model": "Wireless switch with 4 buttons (TS0044)",
             "battery_type": "CR2430"
         },
@@ -143,20 +151,6 @@
             "battery_type": "CR2032"
         },
         {
-<<<<<<< HEAD
-=======
-            "manufacturer": "SwitchBot",
-            "model": "W340001X",
-            "battery_type": "AAA",
-            "battery_quantity": 2
-        },
-        {
-            "model": "Soil sensor (TS0601_soil)",
-            "manufacturer": "TuYa",
-            "battery_type": "AA",
-            "battery_quantity": 2
-        },
-        {
             "manufacturer": "Xiaomi",
             "model": "Aqara D1 double key wireless wall switch (WXKG07LM)",
             "battery_type": "CR2032"
@@ -178,19 +172,20 @@
             "battery_quantity": 2
         },        
         {
->>>>>>> 90506b73
             "manufacturer": "Xiaomi",
             "model": "Aqara water leak sensor (SJCGQ11LM)",
             "battery_type": "CR2032"
         },
         {
             "manufacturer": "Xiaomi",
-<<<<<<< HEAD
             "model": "Aqara wireless switch (with gyroscope) (WXKG12LM)",
-=======
+            "battery_type": "CR2032"
+        },
+        {
+            "manufacturer": "Xiaomi",
             "model": "HHCCJCY01",
             "battery_type": "CR2032"
-        },
+        },      
         {
             "manufacturer": "Xiaomi",
             "model": "LYWSD03MMC",
@@ -199,7 +194,6 @@
         {
             "manufacturer": "Xiaomi",
             "model": "MiJia wireless switch (WXKG01LM)",
->>>>>>> 90506b73
             "battery_type": "CR2032"
         }
     ]
